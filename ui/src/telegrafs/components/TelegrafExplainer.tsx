--- conflicted
+++ resolved
@@ -10,27 +10,6 @@
 } from '@influxdata/clockface'
 import {TextAlignProperty} from 'csstype'
 
-<<<<<<< HEAD
-const TelegrafExplainer: FunctionComponent = () => (
-  <Panel backgroundColor={InfluxColors.Onyx} style={{marginTop: '32px'}}>
-    <Panel.Header>
-      <h5>What is Telegraf?</h5>
-    </Panel.Header>
-    <Panel.Body>
-      <p>
-        Telegraf is an agent written in Go for collecting metrics and writing
-        them into <strong>InfluxDB</strong> or other possible outputs.
-        <br />
-        <br />
-        Here's a handy guide for{' '}
-        <a
-          href="https://v2.docs.influxdata.com/v2.0/write-data/use-telegraf/"
-          target="_blank"
-        >
-          Getting Started with Telegraf
-        </a>
-      </p>
-=======
 interface Props {
   hasNoTelegrafs?: boolean
   textAlign?: TextAlignProperty
@@ -53,7 +32,7 @@
     )}
     {!hasNoTelegrafs && (
       <Panel.Header>
-        <Panel.Title>What is Telegraf?</Panel.Title>
+        <h5>What is Telegraf?</h5>
       </Panel.Header>
     )}
     <Panel.Body size={bodySize}>
@@ -68,7 +47,6 @@
       >
         Getting Started with Telegraf
       </a>
->>>>>>> 011773ad
     </Panel.Body>
   </Panel>
 )
