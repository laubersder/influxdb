--- conflicted
+++ resolved
@@ -394,15 +394,13 @@
 			} else if term > currentTerm {
 				s.mutex.Lock()
 				s.setCurrentTerm(term)
-<<<<<<< HEAD
-				s.electionTimer.Reset()
-				fmt.Println("DO: term")
-=======
+
 				if s.electionTimer != nil {
 					s.electionTimer.Reset()
 				}
+				fmt.Println("DO: term")
 				s.mutex.Unlock()
->>>>>>> 4ca46e77
+
 				return
 			}
 
@@ -470,18 +468,6 @@
 		return NewAppendEntriesResponse(s.currentTerm, false, s.log.CommitIndex()), fmt.Errorf("raft.Server: Stale request term")
 	}
 	s.setCurrentTerm(req.Term)
-<<<<<<< HEAD
-	s.state = Follower
-	s.leader = req.LeaderName
-	for _, peer := range s.peers {
-		peer.pause()
-	}
-	fmt.Println("2")
-
-	// Reset election timeout.
-	s.electionTimer.Reset()
-	fmt.Println("3")
-=======
 	
 	// Update the current leader.
 	s.leader = req.LeaderName
@@ -491,7 +477,6 @@
 		s.electionTimer.Reset()
 	}
 
->>>>>>> 4ca46e77
 	// Reject if log doesn't contain a matching previous entry.
 	if err := s.log.Truncate(req.PrevLogIndex, req.PrevLogTerm); err != nil {
 		return NewAppendEntriesResponse(s.currentTerm, false, s.log.CommitIndex()), err
